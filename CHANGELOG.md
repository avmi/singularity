# CHANGELOG

This is a manually generated log to track changes to the repository for each release. 
Each section should include general headers such as ### Implemented enhancements 
and **Merged pull requests**. All closed issued and bug fixes should be 
represented by the pull requests that fixed them. This log originated with Singularity 2.4
and changes prior to that are (unfortunately) done retrospectively. Critical items to know are:

 - renamed, deprecaed, or removed commands
 - defaults that are changed
 - backward incompatible changes (recipe file format? image file format?)
 - migration guidance (how to convert images?)
 - changed behaviour (recipe sections work differently)


## [v3.0](https://github.com/singularityware/singularity/tree/development)

### Implemented enhancements
 - Feature sif sign #1143
 - Boot/start instance #1032
<<<<<<< HEAD
 - --nv option will use [nvidia-container-cli](https://github.com/NVIDIA/libnvidia-container) if installed
 - [nvliblist.conf](https://github.com/singularityware/singularity/blob/master/etc/nvliblist.conf) now has a section for binaries
 - --nv can be made default with all action commands in singularity.conf
 - --nv can be controlled by env vars `$SINGULARITY_NV` and `$SINGULARITY_NV_OFF`

### Security related fixes
 - Add capability support and secure build #934
=======
 - Put /usr/local/{bin,sbin} in front of the default PATH
 - Add capability to support all tar compression formats #1155
>>>>>>> 101ea88b

### Bug Fixes
 - Put /usr/local/{bin,sbin} in front of the default PATH
 
## [v2.4.2](https://github.com/singularityware/singularity/tree/release-2.4)

 - This fixed an issue for support of older distributions and kernels with regards to `setns()`
   functionality.
 - Fixed autofs bug path (lost during merge)

## [v2.4.1](https://github.com/singularityware/singularity/tree/release-2.4) (2017-11-22)

### apprun script backslash removal fix
 - Fixed the unwanted removal of backslashes in apprun scripts

### Security related fixes
 - Fixed container path and owner limitations (original merge was lost)
 - Check of overlay upper/work images are symlinks

### Implemented enhancements
 - This changelog was added.
 - Addition of APP[app]_[LABELS,ENV,RUNSCRIPT,META] so apps can internally find one another.
 - Exposing labels for SCI-F in environment

### Bug Fixes
 - Adjusting environment parsing regular expression for Docker to allow for "=" sign in variable
 - Try overlayFS now default option
 - Confirm that localstate directories were properly packaged
 - Fix when running over NFS with root_squash enabled
 - Honor the user name request when pulling from Singularity Hub
 - Allow http_proxy envar for runtime and build
 - Properly require mksquashfs tools for Debian packaging
 - Fix for empty docker namespaces in private repositories
 - Fix Docker environment parsing
 - Revert lolcow easter egg
 - Fix "Duplicate bootstrap definition key" triggered by comments and blank spaces
 - Fix for docker permission error when downloading multiple layers
 - Fix parsing of registry (including port), namespace, tags, and version
 - Add "$@" to any CMD/ENTRYPOINT found when building from Docker
 - Added sqaushfs-tools as a dependency for building deb files
 - Fix terminal echo problem when using PID namespace and killing shell
 - Fix SuSE squashFS package name in RPM spec

## [v2.4](https://github.com/singularityware/singularity/tree/v2.4) (2017-10-02)
[Full Changelog](https://github.com/singularityware/singularity/compare/2.3.2...2.4)

### Implemented enhancements

 - a new `build` command was added to replace `create` + `bootstrap` ([build](https://singularityware.github.io/docs-build-container))
 - default image format is squashfs, eliminating the need to specify a size
 - for development build supports `--sandbox` (folder) and `--writable` (ext3)
 - a `localimage` can be used as a build base, including ext3, sandbox, and other squashfs images
 - singularity hub can now be used as a base with the uri `shub://`
 - support has been added for instances (services) including network namespace isolation under the `instances` group of commands.
 - [singularity registry](https://www.github.com/singularityhub/sregistry) is released and published
 - [Standard Container Integration Format](https://singularityware.github.io/docs-apps) apps are added to support internal modularity and organization.
 - [build environment](https://singularityware.github.io/build-environment) is better documented
 - Persistent Overlay 
 - Container checks
 - Tests for instance support
 - Wrapper for create
 - Group instance commands
 - Group image commands
 - Bash completion updates

### Deprecated
 - the `create` command is being deprecated in favor of `image.create`
 - `bootstrap` is being deprecated in favor of `build` (will work through 2.4)
 - `expand` is being deprecated in favor of `image.expand`, and no longer works on images with headers (meaning after they are built).
 - `export` is being deprecated and added to the image command group, `image.export`
 - the `shub://` URI no longer supports an integer to reference a container

## [v2.3.2](https://github.com/singularityware/singularity/tree/v2.3.2) (2017-09-15)
[Full Changelog](https://github.com/singularityware/singularity/compare/2.3.1...2.3.2)

### Implemented enhancements
 - Quick fix to support manifest lists when pulling from Docker Hub

## [v2.3.1](https://github.com/singularityware/singularity/tree/v2.3.1) (2017-06-26)
[Full Changelog](https://github.com/singularityware/singularity/compare/2.3...2.3.1)

### Security Fix
 - A fix was implemented to address an escalation pathway and various identified bugs and potential race conditions.

## [v2.3](https://github.com/singularityware/singularity/tree/v2.3) (2017-05-31)
[Full Changelog](https://github.com/singularityware/singularity/compare/2.2.1...2.3)

### Implemented enhancements
- Lots of backend library changes to accommodate a more flexible API
- Restructured Python backend
- Updated bootstrap backend to make it much more reliable
- Direct support for Singularity-Hub
- Ability to run additional commands without root privileges (e.g. create, import, copy, export, etc..).
- Added ability to pull images from Singularity Hub and Docker
- Containers now have labels, and are inspect'able

## [v2.2.1](https://github.com/singularityware/singularity/tree/v2.2.1) (2017-02-14)
[Full Changelog](https://github.com/singularityware/singularity/compare/2.2...2.2.1)

### Security Fix
 - a security loophole related to mount devices was fixed (thanks @UMU in Sweden)

### Implemented enhancements
 - Fixed some leaky file descriptors
 - Cleaned up `*printf()` usage
 - Catch if user's group is not properly defined

## [v2.2](https://github.com/singularityware/singularity/tree/v2.2) (2016-10-11)
[Full Changelog](https://github.com/singularityware/singularity/compare/2.1.2...2.2)

### Implemented enhancements
 - A complete rework of the back end source code to allow a much larger feature set, sanity, and facilitate contributions
 - The ability to execute completely unprivileged (does not support Singularity images) (thanks to Brian Bockelman)
 - Container execute by URI support (file, http, https, docker, etc..)
 - Integration with the Docker Registry Remote API (thanks to @vsoch), including stateless containers running ad-hoc, bootstrapping, and importing
 - OverlayFS support - Allows for automatic creation of bind points within containers at runtime (thanks to Amanda Duffy and Jarrod Johnson)
 - Additional container formats supported (directories and archives)
 - New bootstrap definition format to handle much more complicated and intuitive recipes
 - All Singularity 2.x containers continue to be supported with this release.


## [v2.1.2](https://github.com/singularityware/singularity/tree/v2.1.2) (2016-08-04)
[Full Changelog](https://github.com/singularityware/singularity/compare/2.1.1...2.1.2)

### Bug Fixes
 - Fix for kernel panic on corrupt images
 - Fixes build warning

## [v2.1.1](https://github.com/singularityware/singularity/tree/v2.1.1) (2016-08-03)
[Full Changelog](https://github.com/singularityware/singularity/compare/2.1...2.1.1)

### Bug Fixes
- Contain option no longer maintains current working directory
- Remove need to obtain a shared lock on the image (was failing on some shared file systems)
- Move creation of a container's /environment to the beginning of the bootstrap (so it can be modified via a bootstrap definition file

## [v2.1](https://github.com/singularityware/singularity/tree/v2.1) (2016-07-28)
[Full Changelog](https://github.com/singularityware/singularity/compare/2.0...2.1)

### Implemented enhancements
- Configuration file for system administrator control over what Singularity features users are allowed to use
- Support for non Gnu LibC based distributions (e.g. Alpine Linux)
- Source file restructuring and refactoring
- Added message(), and enabled very verbose debugging
- Be smarter about when to avoid separation of the PID namespace
- Log container runs to syslog()
- Support custom container environments (via container:/environment)
- Sanitized source files for Flawfinder

### Bug Fixes
- Fix bug with /run and /var directories being read only in some situations
- Fix lots of bootstrap definition issues
- Fixed issue with /dev/pts not being mounted within a container
- Resolved some issues with image file de-looping
- Fixed bugs related to very restrictive umasks set

## [v2.0](https://github.com/singularityware/singularity/tree/v2.0) (2016-06-01)
[Full Changelog](https://github.com/singularityware/singularity/compare/1.x...2.0)

### Implemented enhancements
 - Support for non-root container contexts (user outside container, is same user inside container)
 - Support of “live” container sparse image files
 - Utilizing the operating system’s build and dependency resolution subsystems (e.g. YUM, Apt, etc.)
 - Support for Open MPI 2.1 (pre-release)
 - Updates for usage with non-local file systems
 - Performance optimizations
 - Support for native X11


## [v1.x](https://github.com/singularityware/singularity/tree/v1.x) (2016-04-06)

### Implemented enhancements

 - Ability to create Singularity containers based on a package specfile
 - Specfile templates can be generated automatically (singularity specgen …)
 - Support for various automatic dependency resolution
 - Dynamic libraries
 - Perl scripts and modules
 - Python scripts and modules
 - R scripts and modules
 - Basic X11 support
 - Open MPI (v2.1 - which is not yet released)
 - Direct execution of Singularity containers (e.g. ./container.sapp [opts])
 - Access to files in your home directory and a scratch directory
 - Existing IO (pipes, stdio, stderr, and stdin) all maintained through container
 - Singularity internal container cache management
 - Standard networking access (exactly as it does on the host)
 - Singularity containers run within existing resource contexts (CGroups and ulimits are maintained)
 - Support for scalable execution of MPI parallel jobs
 - Singularity containers are portable between Linux distributions<|MERGE_RESOLUTION|>--- conflicted
+++ resolved
@@ -18,7 +18,6 @@
 ### Implemented enhancements
  - Feature sif sign #1143
  - Boot/start instance #1032
-<<<<<<< HEAD
  - --nv option will use [nvidia-container-cli](https://github.com/NVIDIA/libnvidia-container) if installed
  - [nvliblist.conf](https://github.com/singularityware/singularity/blob/master/etc/nvliblist.conf) now has a section for binaries
  - --nv can be made default with all action commands in singularity.conf
@@ -26,10 +25,8 @@
 
 ### Security related fixes
  - Add capability support and secure build #934
-=======
  - Put /usr/local/{bin,sbin} in front of the default PATH
  - Add capability to support all tar compression formats #1155
->>>>>>> 101ea88b
 
 ### Bug Fixes
  - Put /usr/local/{bin,sbin} in front of the default PATH
