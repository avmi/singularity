#!/usr/bin/env python

'''

bootstrap.py: python helper for Singularity command line tool

Copyright (c) 2016, Vanessa Sochat. All rights reserved. 

"Singularity" Copyright (c) 2016, The Regents of the University of California,
through Lawrence Berkeley National Laboratory (subject to receipt of any
required approvals from the U.S. Dept. of Energy).  All rights reserved.
 
This software is licensed under a customized 3-clause BSD license.  Please
consult LICENSE file distributed with the sources of this project regarding
your rights to use or distribute this software.
 
NOTICE.  This Software was developed under funding from the U.S. Department of
Energy and the U.S. Government consequently retains certain rights. As such,
the U.S. Government has been granted for itself and others acting on its
behalf a paid-up, nonexclusive, irrevocable, worldwide license in the Software
to reproduce, distribute copies to the public, prepare derivative works, and
perform publicly and display publicly, and to permit other to do so. 


'''

from docker.api import get_layer, create_runscript, get_manifest, get_config, get_images
<<<<<<< HEAD
from utils import extract_tar, change_permissions, get_cache
=======
from utils import extract_tar, change_permissions
from logman import logger

>>>>>>> 69c1db63
import argparse
import os
import re
import sys
import tempfile

def main():

    logger.info("\n*** STARTING DOCKER BOOTSTRAP PYTHON PORTION ****")

    parser = argparse.ArgumentParser(description="bootstrap Docker images for Singularity containers")

    # Name of the docker image, required
    parser.add_argument("--docker", 
                        dest='docker', 
                        help="name of Docker image to bootstrap, in format library/ubuntu:latest", 
                        type=str, 
                        default=None)

    # root file system of singularity image
    parser.add_argument("--rootfs", 
                        dest='rootfs', 
                        help="the path for the root filesystem to extract to", 
                        type=str, 
                        default=None)

    # Docker registry (default is registry-1.docker.io
    parser.add_argument("--registry", 
                        dest='registry', 
                        help="the registry path to use, to replace registry-1.docker.io", 
                        type=str, 
                        default=None)


    # Flag to add the Docker CMD as a runscript
    parser.add_argument("--cmd", 
                        dest='includecmd', 
                        action="store_true",
                        help="boolean to specify that the CMD should be included as a runscript (default is not included)", 
                        default=False)


    # Flag to indicate a token is not required
    parser.add_argument("--no-token", 
                        dest='notoken', 
                        action="store_true",
                        help="boolean to specify that the CMD should be included as a runscript (default is not included)", 
                        default=False)


    # Flag to disable cache
    parser.add_argument("--no-cache", 
                        dest='disable_cache', 
                        action="store_true",
                        help="boolean to specify disabling the cache.", 
                        default=False)

    
    try:
        args = parser.parse_args()
    except:
        logger.error("Input args to %s improperly set, exiting.", os.path.abspath(__file__))
        parser.print_help()
        sys.exit(0)


    # Find root filesystem location
    if args.rootfs != None:
       singularity_rootfs = args.rootfs
       logger.info("Root file system defined by command line variable as %s", singularity_rootfs)
    else:
       singularity_rootfs = os.environ.get("SINGULARITY_ROOTFS", None)
       if singularity_rootfs == None:
           logger.error("root file system not specified OR defined as environmental variable, exiting!")
           sys.exit(1)
       logger.info("Root file system defined by env variable as %s", singularity_rootfs)

    # Does the registry require a token?
    doauth = True
    if args.notoken == True:
       doauth = False
    logger.info("Do registry authentication set to %s", doauth)

    # Does the user want to include the CMD as runscript?
    includecmd = args.includecmd
    logger.info("Including Docker command as Runscript? %s", includecmd)

    # Do we have a docker image specified?
    if args.docker != None:
        image = args.docker
        logger.info("Docker image: %s", image)


# INPUT PARSING -------------------------------------------
# Parse image name, repo name, and namespace


        # First split the docker image name by /
        image = image.split('/')

        # If there are two parts, we have namespace with repo (and maybe tab)
        if len(image) == 2:
            namespace = image[0]
            image = image[1]

        # Otherwise, we must be using library namespace
        else:
            namespace = "library"
            image = image[0]

        # Now split the docker image name by :
        image = image.split(':')
        if len(image) == 2:
            repo_name = image[0]
            repo_tag = image[1]

        # Otherwise, assume latest of an image
        else:
            repo_name = image[0]
            repo_tag = "latest"

        # Tell the user the namespace, repo name and tag
        logger.info("Docker image path: %s/%s:%s", namespace,repo_name,repo_tag)


# IMAGE METADATA -------------------------------------------
# Use Docker Registry API (version 2.0) to get images ids, manifest

        # Get an image manifest - has image ids to parse, and will be
        # used later to get Cmd
        manifest = get_manifest(repo_name=repo_name,
                                namespace=namespace,
                                repo_tag=repo_tag,
                                registry=args.registry,
                                auth=doauth)

        # Get images from manifest using version 2.0 of Docker Registry API
        images = get_images(manifest=manifest,
                            registry=args.registry,
                            auth=doauth)
        
       
#  DOWNLOAD LAYERS -------------------------------------------
# Each is a .tar.gz file, obtained from registry with curl

        # Get the cache (or temporary one) for docker
        cache_base = get_cache(subfolder="docker", 
                               disable_cache = args.disable_cache)

        layers = []

        for image_id in images:

            # Download the layer, if we don't have it
            targz = "%s/%s.tar.gz" %(cache_base,image_id)
 
            if not os.path.exists(targz):
                targz = get_layer(image_id=image_id,
                                  namespace=namespace,
                                  repo_name=repo_name,
                                  download_folder=cache_base,
                                  registry=args.registry,
                                  auth=doauth) 

            layers.append(targz) # in case we want a list at the end
                                 # @chrisfilo suggestion to try compiling into one tar.gz

            # Extract image and remove tar
            extract_tar(targz,singularity_rootfs)
            if args.disable_cache == True:
                os.remove(targz)
               
     
    # If the user wants to include the CMD as runscript, generate it here
    if includecmd == True:

        cmd = get_config(manifest) # default is spec="Cmd"

        # Only add runscript if command is defined
        if cmd != None:
            logger.info("Adding Docker CMD as Singularity runscript...")            
            runscript = create_runscript(cmd=cmd,
                                         base_dir=singularity_rootfs)

            # change permission of runscript to 0755 (default)
            change_permissions("%s/singularity" %(singularity_rootfs))

<<<<<<< HEAD
    # When we finish, clean up images
    if args.disable_cache == True:
        shutil.rmtree(cache_base)
=======

    logger.info("*** FINISHING DOCKER BOOTSTRAP PYTHON PORTION ****\n")
>>>>>>> 69c1db63


if __name__ == '__main__':
    main()<|MERGE_RESOLUTION|>--- conflicted
+++ resolved
@@ -25,13 +25,8 @@
 '''
 
 from docker.api import get_layer, create_runscript, get_manifest, get_config, get_images
-<<<<<<< HEAD
 from utils import extract_tar, change_permissions, get_cache
-=======
-from utils import extract_tar, change_permissions
 from logman import logger
-
->>>>>>> 69c1db63
 import argparse
 import os
 import re
@@ -219,14 +214,11 @@
             # change permission of runscript to 0755 (default)
             change_permissions("%s/singularity" %(singularity_rootfs))
 
-<<<<<<< HEAD
     # When we finish, clean up images
     if args.disable_cache == True:
         shutil.rmtree(cache_base)
-=======
 
     logger.info("*** FINISHING DOCKER BOOTSTRAP PYTHON PORTION ****\n")
->>>>>>> 69c1db63
 
 
 if __name__ == '__main__':
