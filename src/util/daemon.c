/* 
 * Copyright (c) 2017, SingularityWare, LLC. All rights reserved.
 * 
 * This software is licensed under a 3-clause BSD license.  Please
 * consult LICENSE file distributed with the sources of this project regarding
 * your rights to use or distribute this software.
 * 
 */


#define _GNU_SOURCE
#include <stdio.h>
#include <stdlib.h>
#include <stdarg.h>
#include <unistd.h>
#include <errno.h>
#include <string.h>
#include <fcntl.h>

#include "config.h"
#include "util/file.h"
#include "util/util.h"
#include "util/daemon.h"
#include "util/registry.h"
#include "util/message.c"
#include "lib/image/image.h"
#include "lib/runtime/runtime.h"
#include "util/privilege.h"

void *xmalloc(size_t size) {
    void *mem = malloc(size);
    if ( mem == NULL ) {
        singularity_message(ERROR, "Failed to allocate %lu memory bytes\n", size);
        ABORT(255);
    }
    memset(mem, 0, size);
    return (void *)mem;
}

int xsnprintf(char **buf, size_t size, char *fmt, ...) {
    int ret;
    va_list ap;
    if ( *buf == NULL ) {
        *buf = (char *)xmalloc(size);
    }

    va_start(ap, fmt);
    ret = vsnprintf(*buf, size - 1, fmt, ap); // Flawfinder: ignore
    va_end(ap);

    return ret;
}

void daemon_file_parse(void) {
    char *key, *val;
    char *line = (char *)xmalloc(2048);
    FILE *file = fopen(singularity_registry_get("DAEMON_FILE"), "r");
    char *daemon_name = singularity_registry_get("DAEMON_NAME");

    singularity_message(DEBUG, "reached file parse for daemon %s\n", daemon_name);

    if ( file == NULL ) {
        singularity_message(ERROR, "%s daemon does not exist\n", daemon_name);
        ABORT(255);
    }

    while( fgets(line, 2048, file) ) {
        key = strtok(line, "=\n");
        val = strtok(NULL, "=\n");
        singularity_message(DEBUG, "Read key-val pair %s=%s\n", key, val);
        singularity_registry_set(key, val);
    }
    free(line);
}

void daemon_file_write(int fd, char *key, char *val) {
    int retval = 0;
    errno = 0;
    
    singularity_message(DEBUG, "Called daemon_file_write(%d, %s, %s)\n", fd, key, val);
    retval += write(fd, key, strlength(key, 2048));
    retval += write(fd, "=", 1);
    retval += write(fd, val, strlength(val, 2048));
    retval += write(fd, "\n", 1);

    if ( errno != 0 ) {
        singularity_message(ERROR, "Unable to write to daemon file: %s\n", strerror(errno));
        ABORT(255);
    }
}

<<<<<<< HEAD
int daemon_is_running(char *pid_path) {
    int retval = 0;
    char *daemon_name = singularity_registry_get("DAEMON_NAME");
    char *daemon_cmdline = NULL;
    char *daemon_procname = NULL;
    FILE *file_cmdline;

    xsnprintf(&daemon_procname, 2048, "singularity-instance: %s [%s]", singularity_priv_getuser(), daemon_name);

    file_cmdline = fopen(joinpath(pid_path, "/cmdline"), "r");
    if ( file_cmdline == NULL ) {
        singularity_message(ERROR, "Can't open process command line, is instance %s running ?\n", daemon_name);
        ABORT(255);
    }

    daemon_cmdline = (char *)xmalloc(2048);
    if ( fgets(daemon_cmdline, 2048, file_cmdline) == NULL ) {
        singularity_message(ERROR, "Can't read command line, is instance %s running ?\n", daemon_name);
        ABORT(255);
    }

    if ( strcmp(daemon_procname, daemon_cmdline) == 0 ) {
        retval = 1;
    }

    free(daemon_cmdline);
    free(daemon_procname);
    fclose(file_cmdline);
=======
int daemon_is_owner(char *pid_path) {
    int retval = 0;
    char *proc_status = joinpath(pid_path, "/status");
    char *uid_check = (char *)malloc(2048);
    char *line = (char *)malloc(2048);
    FILE *status = fopen(proc_status, "r");
    pid_t uid = singularity_priv_getuid();

    if ( status == NULL ) {
        singularity_message(ERROR, "Failed to open %s to check instance owner\n", proc_status);
        ABORT(255);
    }

    memset(uid_check, 0, 2048);
    snprintf(uid_check, 2047, "Uid:\t%d\t%d\t%d\t%d\n", uid, uid, uid, uid);

    while ( fgets(line, 2048, status) ) {
        if ( strcmp(line, uid_check) == 0 ) {
            retval = 1;
            break;
        }
    }

    free(uid_check);
    free(line);
    fclose(status);
>>>>>>> 5c1096ef

    return(retval);
}

void daemon_init_join(void) {
    char *ns_path, *ns_fd_str;
    int ns_fd;
    char *pid_path = NULL;
    char *daemon_file = singularity_registry_get("DAEMON_FILE");
    char *daemon_name = singularity_registry_get("DAEMON_NAME");

    if ( daemon_name == NULL ) {
        singularity_message(ERROR, "No instance name specified\n");
        ABORT(255);
    }

    if ( daemon_file == NULL ) {
        singularity_message(ERROR, "No instance file found for instance %s\n", daemon_name);
        ABORT(255);
    }

<<<<<<< HEAD
    singularity_message(DEBUG, "Check if instance %s is running\n", daemon_name);

    daemon_file_parse();

    if ( singularity_registry_get("DAEMON_PID") == NULL ) {
        singularity_message(ERROR, "%s seems corrupted or bad formatted", daemon_file);
        ABORT(255);
    }

    xsnprintf(&pid_path, 2048, "/proc/%s", singularity_registry_get("DAEMON_PID"));
=======
        if ( daemon_is_owner(pid_path) == 0 ) {
            singularity_message(ERROR, "Unable to join instance: you are not the owner\n");
            ABORT(255);
        }
>>>>>>> 5c1096ef

    if ( is_owner(pid_path, singularity_priv_getuid()) < 0 ) {
        singularity_message(ERROR, "Unable to join instance: you are not the owner\n");
        ABORT(255);
    }

    if ( daemon_is_running(pid_path) ) {
        ns_path = joinpath(pid_path, "/ns");

        /* Open FD to /proc/[PID]/ns directory to call openat() for ns files */
        singularity_priv_escalate();
        if ( ( ns_fd = open(ns_path, O_RDONLY) ) == -1 ) {
            singularity_message(ERROR, "Unable to open ns directory of PID in daemon file: %s\n", strerror(errno));
            ABORT(255);
        }
        singularity_priv_drop();

        if ( fcntl(ns_fd, F_SETFD, FD_CLOEXEC) != 0 ) {
            singularity_message(ERROR, "Unable to set CLOEXEC on file descriptor\n");
            ABORT(255);
        }

        ns_fd_str = int2str(ns_fd);

        /* Set DAEMON_NS_FD to /proc/[PID]/ns FD in registry */
        singularity_registry_set("DAEMON_NS_FD", ns_fd_str);

        free(pid_path);
    } else {
        singularity_message(ERROR, "No instance named %s found\n", daemon_name);
        ABORT(255);
    }
}

void daemon_init_start(void) {
    char *daemon_file = singularity_registry_get("DAEMON_FILE");
    char *daemon_name = singularity_registry_get("DAEMON_NAME");
    char *daemon_file_dir = strdup(daemon_file);
    char *daemon_pid = (char *)xmalloc(256);
    char *daemon_image;
    int daemon_fd;
    
    /* Check if /var/tmp/.singularity-daemon-[UID]/ directory exists, if not create it */
    if ( is_dir(dirname(daemon_file_dir)) == -1 ) {
        s_mkpath(daemon_file_dir, 0755);
    }

    if ( access(daemon_file, F_OK) == 0 ) { // Flawfinder: ignore
        char *pid_path = NULL;

        /* check if it's a singularity daemon */
        daemon_file_parse();

        if ( singularity_registry_get("DAEMON_PID") == NULL ) {
            singularity_message(ERROR, "%s seems corrupted or bad formatted", daemon_file);
            ABORT(255);
        }

        xsnprintf(&pid_path, 2048, "/proc/%s", singularity_registry_get("DAEMON_PID"));

        if ( daemon_is_running(pid_path) ) {
            singularity_message(ERROR, "An instance named %s is already running\n", daemon_name);
            ABORT(255);
        }
        unlink(daemon_file);
        free(pid_path);
    }

    /* file don't exists assume no daemon is running */
    if ( ( daemon_fd = open(daemon_file, O_RDWR | O_CREAT | O_SYNC, 0644) ) < 0 ) {
        singularity_message(ERROR, "Unable to create daemon file %s\n", daemon_file);
        ABORT(255);
    }

    /* Calling readlink on /proc/self returns the PID of the thread in the host PID NS */
    if ( readlink("/proc/self", daemon_pid, 255) == -1 ) { //Flawfinder: ignore
        singularity_message(ERROR, "Unable to open /proc/self: %s\n", strerror(errno));
        ABORT(255);
    } else {
        singularity_message(DEBUG, "PID in host namespace: %s\n", daemon_pid);
    }

    if ( !(daemon_image = realpath(singularity_registry_get("IMAGE"), NULL)) ) { //Flawfinder: ignore
        singularity_message(DEBUG, "ERROR: %s\n", strerror(errno));
    }

    /* Successfully obtained lock, write to daemon fd */
    lseek(daemon_fd, 0, SEEK_SET);
    if ( ftruncate(daemon_fd, 0) == -1 ) {
        singularity_message(ERROR, "Unable to truncate %d: %s\n", daemon_fd, strerror(errno));
    }

    daemon_file_write(daemon_fd, "DAEMON_PID", daemon_pid);
    daemon_file_write(daemon_fd, "DAEMON_IMAGE", daemon_image);
    daemon_file_write(daemon_fd, "DAEMON_ROOTFS", singularity_registry_get("ROOTFS"));

    close(daemon_fd);

    free(daemon_pid);
    free(daemon_image);
    free(daemon_file_dir);
}

void singularity_daemon_init(void) {
    if ( singularity_registry_get("DAEMON_START") ) {
        daemon_init_start();
        return;
    } else if ( singularity_registry_get("DAEMON_JOIN") ) {
        daemon_init_join();
        return;
    } else {
        singularity_message(DEBUG, "Not joining a daemon, daemon join not set\n");
        return;
    }
}<|MERGE_RESOLUTION|>--- conflicted
+++ resolved
@@ -89,7 +89,6 @@
     }
 }
 
-<<<<<<< HEAD
 int daemon_is_running(char *pid_path) {
     int retval = 0;
     char *daemon_name = singularity_registry_get("DAEMON_NAME");
@@ -118,7 +117,10 @@
     free(daemon_cmdline);
     free(daemon_procname);
     fclose(file_cmdline);
-=======
+
+    return(retval);
+}
+
 int daemon_is_owner(char *pid_path) {
     int retval = 0;
     char *proc_status = joinpath(pid_path, "/status");
@@ -145,7 +147,6 @@
     free(uid_check);
     free(line);
     fclose(status);
->>>>>>> 5c1096ef
 
     return(retval);
 }
@@ -167,7 +168,6 @@
         ABORT(255);
     }
 
-<<<<<<< HEAD
     singularity_message(DEBUG, "Check if instance %s is running\n", daemon_name);
 
     daemon_file_parse();
@@ -178,14 +178,8 @@
     }
 
     xsnprintf(&pid_path, 2048, "/proc/%s", singularity_registry_get("DAEMON_PID"));
-=======
-        if ( daemon_is_owner(pid_path) == 0 ) {
-            singularity_message(ERROR, "Unable to join instance: you are not the owner\n");
-            ABORT(255);
-        }
->>>>>>> 5c1096ef
-
-    if ( is_owner(pid_path, singularity_priv_getuid()) < 0 ) {
+
+    if ( daemon_is_owner(pid_path) == 0 ) {
         singularity_message(ERROR, "Unable to join instance: you are not the owner\n");
         ABORT(255);
     }
