// Copyright (c) 2018, Sylabs Inc. All rights reserved.
// This software is licensed under a 3-clause BSD license. Please consult the
// LICENSE.md file distributed with the sources of this project regarding your
// rights to use or distribute this software.

package types

import (
	"io/ioutil"
	"os"
	"path/filepath"

	"github.com/singularityware/singularity/src/pkg/sylog"
)

// Bundle is the temporary build environment used during the image
// building process. A Bundle is the programmatic representation of
// the directory structure which will constitute this environmenb.
// /tmp/...:
//     fs/ - A chroot filesystem
//     .singularity.d/ - Container metadata (from 2.x image format)
//     config.json (optional) - Contain information for OCI image bundle
//     etc... - The Bundle dir can theoretically contain arbitrary directories,
//              files, etc... which can be interpreted by the Chef
type Bundle struct {
	// FSObjects is a map of the filesystem objects contained in the Bundle. An object
	// will be built as one section of a SIF file.
	//
	// Known FSObjects labels:
	//   * rootfs -> root file system
	//   * .singularity.d -> .singularity.d directory (includes image exec scripts)
	//   * data -> directory containing data files
	FSObjects   map[string]string `json:"fsObjects"`
	JSONObjects map[string][]byte `json:"jsonObjects"`
	Recipe      Definition        `json:"rawDeffile"`
	BindPath    []string          `json:"bindPath"`
	Path        string            `json:"bundlePath"`
<<<<<<< HEAD
	Force       bool              `json:"force"`
	Update      bool              `json:"update"`
=======
>>>>>>> cf114909
	NoTest      bool              `json:"noTest"`
	Sections    []string          `json:"sections"`
}

// NewBundle creates a Bundle environment
func NewBundle(directoryPrefix string) (b *Bundle, err error) {
	b = &Bundle{}

	if directoryPrefix == "" {
		directoryPrefix = "sbuild-"
	}

	b.Path, err = ioutil.TempDir("", directoryPrefix+"-")
	if err != nil {
		return nil, err
	}
	sylog.Debugf("Created temporary directory for bundle %v\n", b.Path)

	b.FSObjects = map[string]string{
		"rootfs": "fs",
	}

	for _, fso := range b.FSObjects {
		if err = os.MkdirAll(filepath.Join(b.Path, fso), 0755); err != nil {
			return
		}
	}

	return b, nil
}

// Rootfs give the path to the root filesystem in the Bundle
func (b *Bundle) Rootfs() string {
	return filepath.Join(b.Path, b.FSObjects["rootfs"])
}

<<<<<<< HEAD
// RunSection determines if a section name was specified
=======
// RunSection iterates through the sections specified in a bundle
// and returns true if the given string, s, is a section of the
// definition that should be executed during the build process
>>>>>>> cf114909
func (b Bundle) RunSection(s string) bool {
	for _, section := range b.Sections {
		if section == "none" {
			return false
		}
		if section == "all" || section == s {
			return true
		}
	}
	return false
}<|MERGE_RESOLUTION|>--- conflicted
+++ resolved
@@ -35,11 +35,8 @@
 	Recipe      Definition        `json:"rawDeffile"`
 	BindPath    []string          `json:"bindPath"`
 	Path        string            `json:"bundlePath"`
-<<<<<<< HEAD
 	Force       bool              `json:"force"`
 	Update      bool              `json:"update"`
-=======
->>>>>>> cf114909
 	NoTest      bool              `json:"noTest"`
 	Sections    []string          `json:"sections"`
 }
@@ -76,13 +73,9 @@
 	return filepath.Join(b.Path, b.FSObjects["rootfs"])
 }
 
-<<<<<<< HEAD
-// RunSection determines if a section name was specified
-=======
 // RunSection iterates through the sections specified in a bundle
 // and returns true if the given string, s, is a section of the
 // definition that should be executed during the build process
->>>>>>> cf114909
 func (b Bundle) RunSection(s string) bool {
 	for _, section := range b.Sections {
 		if section == "none" {
