--- conflicted
+++ resolved
@@ -12,11 +12,7 @@
 	"path/filepath"
 	"strconv"
 	"strings"
-<<<<<<< HEAD
-=======
-	"syscall"
 	"time"
->>>>>>> 91a4f40f
 
 	"github.com/opencontainers/runtime-tools/generate"
 	"github.com/sylabs/singularity/src/pkg/libexec"
@@ -531,31 +527,6 @@
 		sylog.Fatalf("CLI Failed to marshal CommonEngineConfig: %s\n", err)
 	}
 
-<<<<<<< HEAD
-	if err := exec.Pipe(starter, []string{procname}, Env, configData); err != nil {
-		sylog.Fatalf("%s", err)
-=======
-	runtime.LockOSThread()
-
-	if len(targetGID) > 0 {
-		gid := int(targetGID[0])
-		gids := targetGID[1:]
-
-		if err := syscall.Setgroups(gids); err != nil {
-			sylog.Fatalf("failed to reset groups: %s", err)
-		}
-		if err := syscall.Setresgid(gid, gid, gid); err != nil {
-			sylog.Fatalf("failed to set GID %d: %s", gid, err)
-		}
-	}
-
-	if targetUID != 0 {
-		uid := int(targetUID)
-		if err := syscall.Setresuid(uid, uid, uid); err != nil {
-			sylog.Fatalf("failed to set UID %d: %s", uid, err)
-		}
-	}
-
 	if engineConfig.GetInstance() {
 		stdout, stderr, err := instance.SetLogFile(name)
 		if err != nil {
@@ -600,6 +571,5 @@
 		if err := exec.Pipe(starter, []string{procname}, Env, configData); err != nil {
 			sylog.Fatalf("%s", err)
 		}
->>>>>>> 91a4f40f
 	}
 }