// Copyright (c) 2018-2019, Sylabs Inc. All rights reserved.
// This software is licensed under a 3-clause BSD license. Please consult the
// LICENSE.md file distributed with the sources of this project regarding your
// rights to use or distribute this software.

package cli

import (
	"fmt"
	"os"
	"strings"

	"github.com/containerd/containerd/reference"
	"github.com/containerd/containerd/remotes/docker"
	"github.com/deislabs/oras/pkg/content"
	"github.com/deislabs/oras/pkg/context"
	"github.com/deislabs/oras/pkg/oras"
	ocispec "github.com/opencontainers/image-spec/specs-go/v1"
	"github.com/spf13/cobra"
	"github.com/sylabs/singularity/docs"
	scs "github.com/sylabs/singularity/internal/pkg/remote"
	"github.com/sylabs/singularity/internal/pkg/sylog"
	"github.com/sylabs/singularity/internal/pkg/util/uri"
	client "github.com/sylabs/singularity/pkg/client/library"
	"github.com/sylabs/singularity/pkg/cmdline"
	"github.com/sylabs/singularity/pkg/signing"
)

const (
	// SifDefaultTag is the tag to use when a tag is not specified
	SifDefaultTag = "latest"

	// SifConfigMediaType is the config descriptor mediaType
	SifConfigMediaType = "application/vnd.sylabs.sif.config.v1+json"

	// SifLayerMediaType is the mediaType for the "layer" which contains the actual SIF file
	SifLayerMediaType = "appliciation/vnd.sylabs.sif.layer.tar"
)

var (
	// PushLibraryURI holds the base URI to a Sylabs library API instance
	PushLibraryURI string

	// unauthenticatedPush when true; will never ask to push a unsigned container
	unauthenticatedPush bool
)

// --library
var pushLibraryURIFlag = cmdline.Flag{
	ID:           "pushLibraryURIFlag",
	Value:        &PushLibraryURI,
	DefaultValue: "https://library.sylabs.io",
	Name:         "library",
	Usage:        "the library to push to",
	EnvKeys:      []string{"LIBRARY"},
}

// -U|--allow-unsigned
var pushAllowUnsignedFlag = cmdline.Flag{
	ID:           "pushAllowUnsignedFlag",
	Value:        &unauthenticatedPush,
	DefaultValue: false,
	Name:         "allow-unsigned",
	ShortHand:    "U",
	Usage:        "do not require a signed container",
	EnvKeys:      []string{"ALLOW_UNSIGNED"},
}

func init() {
	cmdManager.RegisterCmd(PushCmd)

	cmdManager.RegisterFlagForCmd(&pushLibraryURIFlag, PushCmd)
	cmdManager.RegisterFlagForCmd(&pushAllowUnsignedFlag, PushCmd)

	cmdManager.RegisterFlagForCmd(&actionDockerUsernameFlag, PushCmd)
	cmdManager.RegisterFlagForCmd(&actionDockerPasswordFlag, PushCmd)
}

// PushCmd singularity push
var PushCmd = &cobra.Command{
	DisableFlagsInUseLine: true,
	Args:                  cobra.ExactArgs(2),
	PreRun:                sylabsToken,
	Run: func(cmd *cobra.Command, args []string) {
		file, dest := args[0], args[1]

		transport, ref := uri.Split(dest)
		if transport == "" {
			sylog.Fatalf("bad uri %s", dest)
		}

		switch transport {
		case LibraryProtocol, "": // Handle pushing to a library
			handlePushFlags(cmd)

			// Push to library requires a valid authToken
			if authToken == "" {
				sylog.Fatalf("Couldn't push image to library: %v", remoteWarning)
			}

			if _, err := os.Stat(file); os.IsNotExist(err) {
				sylog.Fatalf("Unable to open: %v: %v", file, err)
			}

			if !unauthenticatedPush {
				// check if the container is signed
				imageSigned, err := signing.IsSigned(file, KeyServerURL, 0, false, authToken, true)
				if err != nil {
					// err will be: "unable to verify container: %v", err
					sylog.Warningf("%v", err)
				}

				// if its not signed, print a warning
				if !imageSigned {
<<<<<<< HEAD
					sylog.Infof("TIP: Learn how to sign your own containers here : https://www.sylabs.io/docs/")
					fmt.Fprintf(os.Stderr, "\nYou can avoid this by using the '-U' flag\n")
					sylog.Fatalf("Unable to upload container: image not signed")
=======
					sylog.Infof("TIP: Learn how to sign your own containers by running 'singularity help sign'")
					fmt.Fprintf(os.Stderr, "\nUnable to verify your container! You REALLY should sign your container before pushing!\n")
					fmt.Fprintf(os.Stderr, "Stopping upload.\n")
>>>>>>> c3cb867e
					os.Exit(3)
				}
			} else {
				sylog.Warningf("Skipping container verifying")
			}

			if err := client.UploadImage(file, dest, PushLibraryURI, authToken, "No Description"); err != nil {
				sylog.Fatalf("%v\n", err)
			}

			return
		case OrasProtocol:
			ref = strings.TrimPrefix(ref, "//")

			spec, err := reference.Parse(ref)
			if err != nil {
				sylog.Fatalf("Unable to parse oci reference: %s", err)
			}

			// Hostname() will panic if there is no '/' in the locator
			// explicitly check for this and fail in order to prevent panic
			// this case will only occur for incorrect uris
			if !strings.Contains(spec.Locator, "/") {
				sylog.Fatalf("Not a valid oci object uri: %s", ref)
			}

			// append default tag if no object exists
			if spec.Object == "" {
				spec.Object = SifDefaultTag
				sylog.Infof("No tag or digest found, using default: %s", SifDefaultTag)
			}

			ociAuth, err := makeDockerCredentials(cmd)
			if err != nil {
				sylog.Fatalf("Unable to make docker oci credentials: %s", err)
			}

			credFn := func(_ string) (string, string, error) {
				return ociAuth.Username, ociAuth.Password, nil
			}

			resolver := docker.NewResolver(docker.ResolverOptions{Credentials: credFn})

			store := content.NewFileStore("")
			defer store.Close()

			conf, err := store.Add("$config", SifConfigMediaType, "/dev/null")
			if err != nil {
				sylog.Fatalf("Unable to add manifest config to FileStore: %s", err)
			}
			conf.Annotations = nil

			desc, err := store.Add(file, SifLayerMediaType, file)
			if err != nil {
				sylog.Fatalf("Unable to add SIF file to FileStore: %s", err)
			}

			descriptors := []ocispec.Descriptor{desc}

			if _, err := oras.Push(context.Background(), resolver, spec.String(), store, descriptors, oras.WithConfig(conf)); err != nil {
				sylog.Fatalf("Unable to push: %s", err)
			}
		}
	},

	Use:     docs.PushUse,
	Short:   docs.PushShort,
	Long:    docs.PushLong,
	Example: docs.PushExample,
}

func handlePushFlags(cmd *cobra.Command) {
	// if we can load config and if default endpoint is set, use that
	// otherwise fall back on regular authtoken and URI behavior
	endpoint, err := sylabsRemote(remoteConfig)
	if err == scs.ErrNoDefault {
		sylog.Warningf("No default remote in use, falling back to: %v", PushLibraryURI)
		sylog.Debugf("using default key server url: %v", KeyServerURL)
		return
	} else if err != nil {
		sylog.Fatalf("Unable to load remote configuration: %v", err)
	}

	authToken = endpoint.Token
	if !cmd.Flags().Lookup("library").Changed {
		uri, err := endpoint.GetServiceURI("library")
		if err != nil {
			sylog.Fatalf("Unable to get library service URI: %v", err)
		}
		PushLibraryURI = uri
	}

	uri, err := endpoint.GetServiceURI("keystore")
	if err != nil {
		sylog.Warningf("Unable to get library service URI: %v, defaulting to %s.", err, KeyServerURL)
		return
	}
	KeyServerURL = uri
}<|MERGE_RESOLUTION|>--- conflicted
+++ resolved
@@ -112,15 +112,9 @@
 
 				// if its not signed, print a warning
 				if !imageSigned {
-<<<<<<< HEAD
-					sylog.Infof("TIP: Learn how to sign your own containers here : https://www.sylabs.io/docs/")
+					sylog.Infof("TIP: Learn how to sign your own containers by running 'singularity help sign'")
 					fmt.Fprintf(os.Stderr, "\nYou can avoid this by using the '-U' flag\n")
 					sylog.Fatalf("Unable to upload container: image not signed")
-=======
-					sylog.Infof("TIP: Learn how to sign your own containers by running 'singularity help sign'")
-					fmt.Fprintf(os.Stderr, "\nUnable to verify your container! You REALLY should sign your container before pushing!\n")
-					fmt.Fprintf(os.Stderr, "Stopping upload.\n")
->>>>>>> c3cb867e
 					os.Exit(3)
 				}
 			} else {
