all: $(ALL)

<<<<<<< HEAD
.PHONY: cniplugins
cniplugins:
	$(V)install -d $(cni_builddir)
	$(V)for p in $(cni_plugins_GOPATH); do \
		name=`basename $$p`; \
		cniplugin=$(cni_builddir)/$$name; \
		if [ ! -f $$cniplugin ]; then \
			echo " CNI PLUGIN" $$name; \
			go build $(GO_BUILDMODE) -tags "$(GO_TAGS)" $(GO_LDFLAGS) -o $$cniplugin $$p; \
		fi \
	done

$(cni_plugins_INSTALL): $(cni_plugins_EXECUTABLES)
	@echo " INSTALL CNI PLUGIN" $@
	$(V)install -d $(@D)
	$(V)install -m 0755 $(cni_builddir)/$(@F) $@

$(cni_config_INSTALL): $(cni_config_LIST)
	@echo " INSTALL CNI CONFIGURATION FILES"
	$(V)install -d $(cni_config_INSTALL)
	$(V)install -m 0644 $? $@

$(BUILDDIR)/.clean-starter: $(starter_SOURCE)
	@echo " GO clean -cache"
	$(V)(go clean -cache 2>/dev/null || true)
	$(V)touch $@

# starter
$(starter): $(BUILDDIR)/.clean-starter $(go_OBJ) $(starter_OBJ)
	@echo " GO" $@
	$(V)go build $(GO_BUILDMODE) -tags "$(GO_TAGS)" $(GO_LDFLAGS) -o $@ \
		$(SOURCEDIR)/cmd/starter/main.go

# singularity
$(singularity): $(go_OBJ) $(singularity_OBJ)
	@echo " GO" $@
	@echo "    [+] GO_TAGS" \"$(GO_TAGS)\"
	$(V)go build $(GO_BUILDMODE) -tags "$(GO_TAGS)" $(GO_LDFLAGS) -o $(BUILDDIR)/singularity $(SOURCEDIR)/cmd/singularity/cli.go
$(singularity_INSTALL): $(singularity)
	@echo " INSTALL" $@
	$(V)install -d $(@D)
	$(V)install -m 0755 $(singularity) $(singularity_INSTALL) # set cp to install

# config.go
$(go_OBJ): $(BUILDDIR)/config.h
	$(V)rm -f $(go_OBJ)
	$(V)export BUILDDIR=$(BUILDDIR_ABSPATH) && cd $(SOURCEDIR)/internal/pkg/buildcfg && go generate

# bash_completion file
$(bash_completion): $(go_OBJ)
	@echo " GEN" $@
	$(V)rm -f $@
	$(V)mkdir -p $(@D)
	$(V)go run -tags "$(GO_TAGS)" $(SOURCEDIR)/cmd/bash_completion/bash_completion.go $@

# install singularity CLI bash_completion file
$(bash_completion_INSTALL): $(bash_completion)
	@echo " INSTALL" $@
	$(V)install -d $(@D)
	$(V)install -m 0644 $< $@

# install NVIDIA lib list config file
$(NVIDIA_liblist_INSTALL): $(NVIDIA_liblist)
	@echo " INSTALL" $@
	$(V)install -d $(@D)
	$(V)install -m 0644 $< $@

# starter & starter-suid install
$(starter_INSTALL): $(starter)
	@echo " INSTALL" $@
	$(V)install -d $(@D)
	$(V)install -m 0755 $(starter) $(starter_INSTALL)
$(starter_suid_INSTALL): $(starter)
	@echo " INSTALL SUID" $@
	$(V)install -d $(@D)
	$(V)install -m 4755 $(starter) $(starter_suid_INSTALL)

# Run-Singularity bin script
$(dist_bin_SCRIPTS_INSTALL): $(dist_bin_SCRIPTS)
	@echo " INSTALL" $@
	$(V)install -d $(@D)
	$(V)install -m 0755 $(dist_bin_SCRIPTS) $(dist_bin_SCRIPTS_INSTALL)

$(config): $(go_OBJ) $(SOURCEDIR)/etc/conf/gen.go $(SOURCEDIR)/internal/pkg/runtime/engines/singularity/config/data/singularity.conf $(SOURCEDIR)/internal/pkg/runtime/engines/singularity/config/config.go
	@echo " GEN $@`if [ -n "$(old_config)" ]; then echo " from $(old_config)"; fi`"
	$(V)go run $(SOURCEDIR)/etc/conf/gen.go \
		$(SOURCEDIR)/internal/pkg/runtime/engines/singularity/config/data/singularity.conf $(old_config) $(config)

$(config_INSTALL): $(config)
	@echo " INSTALL" $@
	$(V)install -d $(@D)
	$(V)install -m 0644 $(config) $(config_INSTALL)

$(syecl_config_INSTALL): $(syecl_config)
	@echo " INSTALL" $@
	$(V)install -d $(@D)
	$(V)install -m 0644 $< $@

$(sessiondir):
	@echo " INSTALL" $@
	$(V)install -d $(sessiondir)

$(capability_JSON):
	@echo " INSTALL" $@
	$(V)touch $(capability_JSON)

$(seccomp_profile_INSTALL): $(seccomp_profile)
	@echo " INSTALL" $@
	$(V)install -d $(@D)
	$(V)install -m 0644 $< $@

$(cgroups_config_INSTALL): $(cgroups_config)
	@echo " INSTALL" $@
	$(V)install -d $(@D)
	$(V)install -m 0644 $< $@

$(actions_INSTALL): $(actions_LIST)
	@echo " INSTALL" $@
	$(V)install -d $(actions_INSTALL)
	$(V)install -m 0755 $? $@

=======
>>>>>>> 47599b80
.PHONY: man
man:
	$(V)go run -tags "$(GO_TAGS)" $(SOURCEDIR)/cmd/man_pages/man_pages.go $(DESTDIR)$(MANDIR)/man1

.PHONY: collect
collect:
	@printf " DEPENDS\n"
	$(V)mkdir -p $(BUILDDIR)
	$(V):>$(BUILDDIR)/mergeddeps
	$(V)for i in `find $(BUILDDIR) -name '*.o.d'`; do		\
		(awk -v path="$${i%/*.*}" '/^.+:/ {			\
			print path "/" $$0; next }{ print }' < $$i	\
			>> $(BUILDDIR)/mergeddeps)			\
	done

.PHONY: check
check: $(go_OBJ)
	@echo " CHECK go fmt"
	$(V)cd $(SOURCEDIR) && \
		( test -z "`go fmt -n ./... | sed 's/ -w / /' | sh | tee /dev/stderr`" || \
		   ( echo "The above files have formatting errors."; \
		     echo "Use 'go fmt github.com/sylabs/singularity/...' to correct the errors."; \
		     false ) >&2 )
	@echo "       PASS"
	@echo " CHECK go vet"
	$(V)cd $(SOURCEDIR) && go vet -tags "$(GO_TAGS)" -all ./...
	@echo "       PASS"
	@echo " CHECK go lint"
	$(V)cd $(SOURCEDIR) && golint -set_exit_status `go list ./...`
	@echo "       PASS"

.PHONY: dist
dist:
	$(V)(cd $(SOURCEDIR) && $(SOURCEDIR)/scripts/make-dist.sh)

.PHONY: test
test:
	@echo " TEST sudo go test"
	@# avoid travis 10 minutes of silence timeout
	$(V)M=0; eval 'while [ $$M -le 20 ]; do sleep 60; M=`expr $$M + 1`; echo "Still testing ($$M) ..."; done &' ; \
	trap "kill $$! || true" 0; \
	cd $(SOURCEDIR) && sudo -E `which go` test -count=1 -timeout=20m -tags "$(GO_TAGS)" -failfast -cover -race ./...
	@echo "       PASS"

.PHONY: testall
testall: vendor-check check test

.PHONY: rpm
rpm: dist
	@echo " BUILD RPM"
	$(V)(cd $(SOURCEDIR) && rpmbuild $(RPMCLEAN) -ta $(SOURCEDIR)/singularity-$(SHORT_VERSION).tar.gz)

.PHONY: cscope
cscope:
	@printf " CSCOPE\n"
	$(V)(cscope -k -R -q -u -b -v `find $(SOURCEDIR) -name '*.[chS]'` \
		>/dev/null 2>&1 || true)

.PHONY: clean
clean:
	@printf " CLEAN\n"
	$(V)rm -rf $(BUILDDIR)/mergeddeps cscope.* $(CLEANFILES)

.PHONY: install
install: $(INSTALLFILES)
	@echo " DONE"

# generate the vendor folder with dep
.PHONY: vendor
vendor:
	@echo " VENDOR"
	$(V)dep ensure >/dev/null

.PHONY: vendor-check
vendor-check:
	@echo " VENDOR CHECK"
	$(V)dep check

-include $(BUILDDIR)/mergeddeps<|MERGE_RESOLUTION|>--- conflicted
+++ resolved
@@ -1,129 +1,5 @@
 all: $(ALL)
 
-<<<<<<< HEAD
-.PHONY: cniplugins
-cniplugins:
-	$(V)install -d $(cni_builddir)
-	$(V)for p in $(cni_plugins_GOPATH); do \
-		name=`basename $$p`; \
-		cniplugin=$(cni_builddir)/$$name; \
-		if [ ! -f $$cniplugin ]; then \
-			echo " CNI PLUGIN" $$name; \
-			go build $(GO_BUILDMODE) -tags "$(GO_TAGS)" $(GO_LDFLAGS) -o $$cniplugin $$p; \
-		fi \
-	done
-
-$(cni_plugins_INSTALL): $(cni_plugins_EXECUTABLES)
-	@echo " INSTALL CNI PLUGIN" $@
-	$(V)install -d $(@D)
-	$(V)install -m 0755 $(cni_builddir)/$(@F) $@
-
-$(cni_config_INSTALL): $(cni_config_LIST)
-	@echo " INSTALL CNI CONFIGURATION FILES"
-	$(V)install -d $(cni_config_INSTALL)
-	$(V)install -m 0644 $? $@
-
-$(BUILDDIR)/.clean-starter: $(starter_SOURCE)
-	@echo " GO clean -cache"
-	$(V)(go clean -cache 2>/dev/null || true)
-	$(V)touch $@
-
-# starter
-$(starter): $(BUILDDIR)/.clean-starter $(go_OBJ) $(starter_OBJ)
-	@echo " GO" $@
-	$(V)go build $(GO_BUILDMODE) -tags "$(GO_TAGS)" $(GO_LDFLAGS) -o $@ \
-		$(SOURCEDIR)/cmd/starter/main.go
-
-# singularity
-$(singularity): $(go_OBJ) $(singularity_OBJ)
-	@echo " GO" $@
-	@echo "    [+] GO_TAGS" \"$(GO_TAGS)\"
-	$(V)go build $(GO_BUILDMODE) -tags "$(GO_TAGS)" $(GO_LDFLAGS) -o $(BUILDDIR)/singularity $(SOURCEDIR)/cmd/singularity/cli.go
-$(singularity_INSTALL): $(singularity)
-	@echo " INSTALL" $@
-	$(V)install -d $(@D)
-	$(V)install -m 0755 $(singularity) $(singularity_INSTALL) # set cp to install
-
-# config.go
-$(go_OBJ): $(BUILDDIR)/config.h
-	$(V)rm -f $(go_OBJ)
-	$(V)export BUILDDIR=$(BUILDDIR_ABSPATH) && cd $(SOURCEDIR)/internal/pkg/buildcfg && go generate
-
-# bash_completion file
-$(bash_completion): $(go_OBJ)
-	@echo " GEN" $@
-	$(V)rm -f $@
-	$(V)mkdir -p $(@D)
-	$(V)go run -tags "$(GO_TAGS)" $(SOURCEDIR)/cmd/bash_completion/bash_completion.go $@
-
-# install singularity CLI bash_completion file
-$(bash_completion_INSTALL): $(bash_completion)
-	@echo " INSTALL" $@
-	$(V)install -d $(@D)
-	$(V)install -m 0644 $< $@
-
-# install NVIDIA lib list config file
-$(NVIDIA_liblist_INSTALL): $(NVIDIA_liblist)
-	@echo " INSTALL" $@
-	$(V)install -d $(@D)
-	$(V)install -m 0644 $< $@
-
-# starter & starter-suid install
-$(starter_INSTALL): $(starter)
-	@echo " INSTALL" $@
-	$(V)install -d $(@D)
-	$(V)install -m 0755 $(starter) $(starter_INSTALL)
-$(starter_suid_INSTALL): $(starter)
-	@echo " INSTALL SUID" $@
-	$(V)install -d $(@D)
-	$(V)install -m 4755 $(starter) $(starter_suid_INSTALL)
-
-# Run-Singularity bin script
-$(dist_bin_SCRIPTS_INSTALL): $(dist_bin_SCRIPTS)
-	@echo " INSTALL" $@
-	$(V)install -d $(@D)
-	$(V)install -m 0755 $(dist_bin_SCRIPTS) $(dist_bin_SCRIPTS_INSTALL)
-
-$(config): $(go_OBJ) $(SOURCEDIR)/etc/conf/gen.go $(SOURCEDIR)/internal/pkg/runtime/engines/singularity/config/data/singularity.conf $(SOURCEDIR)/internal/pkg/runtime/engines/singularity/config/config.go
-	@echo " GEN $@`if [ -n "$(old_config)" ]; then echo " from $(old_config)"; fi`"
-	$(V)go run $(SOURCEDIR)/etc/conf/gen.go \
-		$(SOURCEDIR)/internal/pkg/runtime/engines/singularity/config/data/singularity.conf $(old_config) $(config)
-
-$(config_INSTALL): $(config)
-	@echo " INSTALL" $@
-	$(V)install -d $(@D)
-	$(V)install -m 0644 $(config) $(config_INSTALL)
-
-$(syecl_config_INSTALL): $(syecl_config)
-	@echo " INSTALL" $@
-	$(V)install -d $(@D)
-	$(V)install -m 0644 $< $@
-
-$(sessiondir):
-	@echo " INSTALL" $@
-	$(V)install -d $(sessiondir)
-
-$(capability_JSON):
-	@echo " INSTALL" $@
-	$(V)touch $(capability_JSON)
-
-$(seccomp_profile_INSTALL): $(seccomp_profile)
-	@echo " INSTALL" $@
-	$(V)install -d $(@D)
-	$(V)install -m 0644 $< $@
-
-$(cgroups_config_INSTALL): $(cgroups_config)
-	@echo " INSTALL" $@
-	$(V)install -d $(@D)
-	$(V)install -m 0644 $< $@
-
-$(actions_INSTALL): $(actions_LIST)
-	@echo " INSTALL" $@
-	$(V)install -d $(actions_INSTALL)
-	$(V)install -m 0755 $? $@
-
-=======
->>>>>>> 47599b80
 .PHONY: man
 man:
 	$(V)go run -tags "$(GO_TAGS)" $(SOURCEDIR)/cmd/man_pages/man_pages.go $(DESTDIR)$(MANDIR)/man1
